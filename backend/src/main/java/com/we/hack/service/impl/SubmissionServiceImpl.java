package com.we.hack.service.impl;

import com.we.hack.dto.SubmissionDto;
import com.we.hack.mapper.SubmissionMapper;
import com.we.hack.model.Hackathon;
import com.we.hack.model.Submission;
import com.we.hack.model.Team;
import com.we.hack.model.User;
import com.we.hack.repository.HackathonRepository;
import com.we.hack.repository.SubmissionRepository;
import com.we.hack.repository.TeamRepository;
import com.we.hack.repository.UserRepository;
import com.we.hack.service.SubmissionService;
import com.we.hack.service.adapter.MailServiceAdapter;
import com.we.hack.service.builder.Submission.SubmissionBuilder;
<<<<<<< HEAD
import com.we.hack.service.decorator.EmailNotifier;
import com.we.hack.service.decorator.Notifier;
import com.we.hack.service.decorator.SlackNotifierDecorator;
=======
import com.we.hack.service.iterator.CollectionFactory;
import com.we.hack.service.iterator.Iterator;
>>>>>>> 69dfeaf8
import com.we.hack.service.memento.SubmissionHistoryManager;
import com.we.hack.service.memento.SubmissionMemento;
import jakarta.annotation.PostConstruct;
import jakarta.transaction.Transactional;
import org.springframework.beans.factory.annotation.Autowired;
import org.springframework.beans.factory.annotation.Qualifier;
import org.springframework.context.ApplicationContext;
import org.springframework.stereotype.Service;
import org.springframework.web.multipart.MultipartFile;

import java.io.File;
import java.io.IOException;
import java.time.Instant;
import java.util.ArrayList;
import java.util.List;
<<<<<<< HEAD
import java.util.Optional;
=======
>>>>>>> 69dfeaf8

@Service
public class SubmissionServiceImpl implements SubmissionService {

    @Autowired
    private SubmissionRepository submissionRepository;

    @Autowired
    private UserRepository userRepository;

    @Autowired
    private TeamRepository teamRepository;

    @Autowired
    private HackathonRepository hackathonRepository;

    @Autowired
    private SubmissionHistoryManager submissionHistoryManager;

<<<<<<< HEAD
    @Qualifier("organizerMailAdapter")
    @Autowired
    private MailServiceAdapter mailServiceAdapter;

    @Autowired
    private ApplicationContext context;
=======
    @Autowired
    private CollectionFactory collectionFactory;
>>>>>>> 69dfeaf8

    // This is only for builder pattern so not in the SubmissionService Interface and so now Overridden
    @Transactional
    public Submission createFinalSubmission(SubmissionBuilder builder,
                                            Long userId,
                                            int  hackathonId,
                                            MultipartFile file) {

        User user = userRepository.findById(userId)
                .orElseThrow(() -> new RuntimeException("User not found"));

        Hackathon hackathon = hackathonRepository.findById(hackathonId)
                .orElseThrow(() -> new RuntimeException("Hackathon not found"));

        Team team = teamRepository.findFirstByUsers_Id(userId)
                .orElseThrow(() -> new RuntimeException("User not in any team"));

        Submission submission = builder
                .team(team)
                .setSubmitTime()
                .setUser(user)
                .setHackathon(hackathon)
                .build();

        if (file != null && !file.isEmpty()) {
            try {
                String uploadDir = System.getProperty("user.dir") + "/uploads/";
                File dir = new File(uploadDir);
                if (!dir.exists()) dir.mkdirs();

                String path = uploadDir + System.currentTimeMillis() + "_" + file.getOriginalFilename();
                file.transferTo(new File(path));
                submission.setFilePath("uploads/" + new File(path).getName());
            } catch (IOException e) {
                throw new RuntimeException("File upload failed", e);
            }
        }

        validateSubmission(userId, hackathonId, submission, file);
        submission = submissionRepository.save(submission);
        team.setSubmission(submission);
        teamRepository.save(team);

        submissionHistoryManager.push(team.getId(), submission.createMemento());
        return submission;
    }

    @Override
    public List<SubmissionDto> listSubmissions(Hackathon hackathon, Team team){
        Iterator<Submission> it = collectionFactory.submissions(team, hackathon).createIterator();
        List<SubmissionDto> result = new ArrayList<>();
        while (it.hasNext()) {
            result.add(SubmissionMapper.toDto(it.next()));
        }
        return result;
    }

    @Override
    public Submission saveSubmission(Long userId, int hackathonId, Submission submission) {
        User user = userRepository.findById(userId)
                .orElseThrow(() -> new RuntimeException("User not found"));

        Hackathon hackathon = hackathonRepository.findById(hackathonId)
                .orElseThrow(() -> new RuntimeException("Hackathon not found"));

        Team team = teamRepository.findFirstByUsers_Id(userId)
                .orElseThrow(() ->
                        new IllegalArgumentException("User is not in any team"));

        submission.setUser(user);
        submission.setHackathon(hackathon);
        submission.setTeam(team);

        team.setSubmission(submission);
        teamRepository.save(team);

        return submissionRepository.save(submission);
    }

    @Override
    public Submission validateSubmission(Long userId, int hackathonId, Submission submission, MultipartFile file) {
        // Not responsible for validation, so just return back
        // validation implemented by proxy
        return submission;
    }

    @Override
    public Submission editSubmission(int hackathonId, Long userId, Long submissionId, String title, String description, String projectUrl, MultipartFile file) {
        Submission oldSubmission = submissionRepository.findById(submissionId)
                .orElseThrow(() -> new RuntimeException("Submission not found"));

        // Optional: Validate that submission belongs to user and hackathon
        if (!(oldSubmission.getHackathon().getId() == hackathonId)) {
            throw new RuntimeException("Submission does not belong to this hackathon");
        }

        Team team = oldSubmission.getTeam();

        // Check membership in the team
        Long teamId = team.getId();
        if (!teamRepository.existsByIdAndUsers_Id(teamId, userId)) {
            throw new RuntimeException("User is not a member of this team");
        }

        Submission submissionNew = new Submission();
        submissionNew.setTitle(title);
        submissionNew.setDescription(description);
        submissionNew.setProjectUrl(projectUrl);
        submissionNew.setSubmitTime(Instant.now());
        submissionNew.setHackathon(oldSubmission.getHackathon());
        submissionNew.setUser(oldSubmission.getUser());
        submissionNew.setTeam(oldSubmission.getTeam());

        if (file != null && !file.isEmpty()) {
            try {
                String uploadDir = System.getProperty("user.dir") + "/uploads/";
                File directory = new File(uploadDir);
                if (!directory.exists()) directory.mkdirs();

                String filePath = uploadDir + System.currentTimeMillis() + "_" + file.getOriginalFilename();
                file.transferTo(new File(filePath));
                submissionNew.setFilePath(filePath);
            } catch (IOException e) {
                throw new RuntimeException("Failed to upload file", e);
            }
        }

        submissionNew = submissionRepository.save(submissionNew);
        team.setSubmission(submissionNew);
        teamRepository.save(team);

        validateSubmission(userId, hackathonId, submissionNew, file);

        submissionHistoryManager.push(submissionNew.getTeam().getId(), submissionNew.createMemento());
       return submissionNew;
    }

    @Transactional
    public Submission undoLastEdit(Long teamId, Long submissionId, Long hackathonId) {
        Submission submission = submissionRepository.findById(submissionId)
                .orElseThrow(() -> new RuntimeException("Submission not found"));

        Team team = submission.getTeam();
        if (!team.getId().equals(teamId))
            throw new RuntimeException("Submission does not belong to this team");

        if (!submission.getHackathon().getId().equals(hackathonId))
            throw new RuntimeException("Submission does not belong to this hackathon");

        SubmissionMemento memento = submissionHistoryManager.pop(teamId)
                .orElseThrow(() -> new RuntimeException("No history to undo"));

        submission.restore(memento);
        Submission saved = submissionRepository.save(submission);

        team.setSubmission(saved);
        teamRepository.save(team);

        return saved;
    }

    public void notifyOrganizer(Hackathon hackathon, User organizer, List<String> recipients, String subject, String content) {
        Notifier notifier = new EmailNotifier(mailServiceAdapter);

        if (hackathon.isSlackEnabled()) {
            SlackNotifierDecorator slackDecorator = context.getBean(SlackNotifierDecorator.class);
            slackDecorator.setWrappee(notifier);
            notifier = slackDecorator;
        }

        for(String email : recipients){
            notifier.notify(organizer, email, subject, content);
        }
    }

    

}<|MERGE_RESOLUTION|>--- conflicted
+++ resolved
@@ -13,14 +13,11 @@
 import com.we.hack.service.SubmissionService;
 import com.we.hack.service.adapter.MailServiceAdapter;
 import com.we.hack.service.builder.Submission.SubmissionBuilder;
-<<<<<<< HEAD
+import com.we.hack.service.iterator.CollectionFactory;
+import com.we.hack.service.iterator.Iterator;
 import com.we.hack.service.decorator.EmailNotifier;
 import com.we.hack.service.decorator.Notifier;
 import com.we.hack.service.decorator.SlackNotifierDecorator;
-=======
-import com.we.hack.service.iterator.CollectionFactory;
-import com.we.hack.service.iterator.Iterator;
->>>>>>> 69dfeaf8
 import com.we.hack.service.memento.SubmissionHistoryManager;
 import com.we.hack.service.memento.SubmissionMemento;
 import jakarta.annotation.PostConstruct;
@@ -36,10 +33,9 @@
 import java.time.Instant;
 import java.util.ArrayList;
 import java.util.List;
-<<<<<<< HEAD
+import java.util.ArrayList;
+import java.util.List;
 import java.util.Optional;
-=======
->>>>>>> 69dfeaf8
 
 @Service
 public class SubmissionServiceImpl implements SubmissionService {
@@ -59,17 +55,15 @@
     @Autowired
     private SubmissionHistoryManager submissionHistoryManager;
 
-<<<<<<< HEAD
+    @Autowired
+    private CollectionFactory collectionFactory;
+
     @Qualifier("organizerMailAdapter")
     @Autowired
     private MailServiceAdapter mailServiceAdapter;
 
     @Autowired
     private ApplicationContext context;
-=======
-    @Autowired
-    private CollectionFactory collectionFactory;
->>>>>>> 69dfeaf8
 
     // This is only for builder pattern so not in the SubmissionService Interface and so now Overridden
     @Transactional
